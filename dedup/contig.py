import logging
import os
import subprocess
from logging import handlers

import numpy as np
import plotly.express as px

<<<<<<< HEAD
=======
from multiprocessing import Pool, Array


>>>>>>> 83b32e7c
logger = logging.getLogger(__name__)

class Contig():
    """
    Represents a contig with its name, sequence, and other attributes.
    """
    
    def __init__(self, name, sequence):
            """
            Initialize a Contig object.

            Args:
                name (str): The name of the contig.
                sequence (str): The sequence of the contig.

            Attributes:
                name (str): The name of the contig.
                sequence (str): The sequence of the contig.
                homo_dup_depth (list): List to store the depths of homozygous duplicated contigs.
                homo_non_dup_depth (list): List to store the depths of homozygous non-duplicated contigs.
                homo_dup_kmers (list): List to store the k-mers of homozygous duplicated contigs.
                dnd_ratio (list): List to store the duplication/non-duplication ratio of contigs.
                duplicated (list): List to store the duplicated status of contigs.
            """
            self.name = name
            self.sequence = sequence

            self.homo_dup_depth = [0] * len(sequence)
            self.homo_non_dup_depth = [0] * len(sequence)
        
            self.homo_dup_kmers = []
            self.dnd_ratio = []

            self.duplicated = []

    def calculate_dnd_ratio(self):
        """
        Calculates the DND (Duplicated Non-Duplicated) ratio for each position in the sequence.
        The DND ratio represents the percentage of homozygous kmers that are duplicated, normalized to the range [-1, 1].

        Returns:
            None
        """
        for pos in range(len(self.homo_dup_depth)):
            # if no homozygous kmers in this position
            if self.homo_dup_depth[pos] == 0 and self.homo_non_dup_depth[pos] == 0:
                self.dnd_ratio.append(0) # TODO: find a better way to handle no data
            else:
                # ie. percent of homozygous kmers that are duplicated
                dnd = self.homo_dup_depth[pos] / (self.homo_dup_depth[pos] + self.homo_non_dup_depth[pos])
                # normalize to [-1,1]
                dnd = 2*dnd - 1
                self.dnd_ratio.append(dnd)
    
    def plot_dnd_ratio(self, window=10000):
            """
            Plots the moving average of the dnd_ratio and saves the plot as an image and HTML file.

            Args:
                window (int): The size of the moving average window.

            Returns:
                None
            """
            def moving_average(data, window_size):
                return np.convolve(data, np.ones(window_size) / window_size, mode='valid')
           
            moving_ave = moving_average(self.dnd_ratio, window)
            pos = [i for i in range(0, len(moving_ave))]

            if not os.path.exists("results"):
                os.makedirs("results")
                
            fig = px.scatter(x=pos, y=moving_ave, labels={'x': 'Position', 'y': '% duplicated kmers'})
            fig.write_image(f'results/{self.name}_dnd_ratio.png')
            # fig.write_html(f'results/{self.name}_dnd_ratio.html')

    def get_kmers(self, bam):
        """
        Get kmers from a bam file.

        Args:
            bam (str): Path to the bam file.

        Returns:
            None
        """
        logging.info(f"reading bam: {bam} for kmers to {self.name}")
        cmd = f"samtools view {bam} -@ 8 '{self.name}'"  
        logging.info(cmd)
        
        proc = subprocess.Popen(cmd, shell=True, stdout=subprocess.PIPE)

        while True:
            line = proc.stdout.readline()
            if not line:
                break

            line = line.decode('UTF-8').strip().split()
            self.homo_dup_kmers.append(line[0])        

    def get_non_duplicated_sequence(self):
            """
            Returns the non-duplicated sequence based on the presence of duplicated intervals.

            If the sequence is not duplicated, it returns the sequence as is.
            If the sequence is completely duplicated, it returns an empty string.
            If the sequence is 5' duplicated, it returns the sequence starting from the end of the duplication interval.
            If the sequence is 3' duplicated, it returns the sequence up to the start of the duplication interval.

            Returns:
                str: The non-duplicated sequence.
            """
            logging.debug(f"{self.name} duplicated on {self.duplicated}")
           
            # TODO handle multiple deduplication intervals

            tdk = sum(self.homo_dup_depth) / 21
            tndk = sum(self.homo_non_dup_depth) / 21
            if not self.duplicated:
                logging.debug(f"{self.name} -- 0 out of {tdk} kmers duplicated removed. 0 out of {tndk} non_duplicated kmers removed.")
                return f">{self.name}\n{self.sequence}\n"
            else:

                # If completely duplicated
                for interval in self.duplicated:
                    logging.debug(f"{self.name} -- {tdk} out of {tdk} duplicated kmers removed. {tndk} out of {tndk} non_duplicated kmers removed. dnd dedup ratio is {(tdk / (tndk+1)):.2f}")
                    if interval[1] - interval[0] == len(self.sequence):
                        return ""

                # Otherwise, find start and end of non-duplicated sequence
                # get 5' start
                start = 0
                for interval in self.duplicated:
                    if 0 in interval and interval[1] > start:
                        start = interval[1]

                end = len(self.sequence)
                for interval in self.duplicated:
                    if len(self.sequence) in interval and interval[0] < end:
                        end = interval[0]
                
                removed_dup = (sum(self.homo_dup_depth[0:start]) + sum(self.homo_dup_depth[end:])) / 21
                removed_ndup = (sum(self.homo_non_dup_depth[0:start]) + sum(self.homo_non_dup_depth[end:])) / 21
                logging.debug(f"{self.name} -- {removed_dup} out of {tdk} duplicated kmers removed ({(100*removed_dup/(tdk+1)):.2f}%). {removed_ndup} out of {tndk} non_duplicated kmers removed({(100*removed_ndup/(tdk+1)):.2f}%). dnd dedup ratio is {(removed_dup / (1+removed_ndup)):.2f}")

                return f">{self.name}\n{self.sequence[start:end]}\n"

    
    def __lt__(self, other):
        return self.name < other.name

    def __repr__(self):
        return f"contig: {self.name} ({len(self.sequence)})"<|MERGE_RESOLUTION|>--- conflicted
+++ resolved
@@ -6,12 +6,9 @@
 import numpy as np
 import plotly.express as px
 
-<<<<<<< HEAD
-=======
 from multiprocessing import Pool, Array
 
 
->>>>>>> 83b32e7c
 logger = logging.getLogger(__name__)
 
 class Contig():
